--- conflicted
+++ resolved
@@ -22,6 +22,7 @@
   // Step 1: Basic contact information
   firstName: z.string().min(2, { message: 'First name is required' }),
   lastName: z.string().min(2, { message: 'Last name is required' }),
+  email: z.string().email({ message: 'Valid email is required' }).optional(),
   phone: z.string()
     .min(10, { message: 'Phone number must be at least 10 digits' })
     .transform(val => val.replace(/\D/g, '')) // Remove non-digit characters
@@ -423,23 +424,19 @@
         return newData;
       });
       
-<<<<<<< HEAD
       console.log("[MOBILE DEBUG] Form is valid, proceeding to processing");
       
-      // Process the form - Change to actual API submission
-=======
-      // Process the form (simulate API call)
->>>>>>> 5c9c58ec
+      // Process the form - using real API submission
       setIsLoading(true);
       
       // Force state update for processing step
       setCurrentStep(4);
       
-<<<<<<< HEAD
       // Collect all form data
       const completeFormData = {
         ...formData,
         ...formValues,
+        email: formValues.email || 'not-provided@example.com',
         source: 'MVA-Rideshare-Website',
         pageUrl: typeof window !== 'undefined' ? window.location.href : '',
         submittedAt: new Date().toISOString()
@@ -465,6 +462,21 @@
         // Handle submission results
         if (apiResult.success) {
           setSubmissionSuccess(true);
+          
+          // Track successful claim submission with both client and server-side tracking
+          trackEventWithRedundancy(
+            events.LEAD, 
+            {
+              firstName: formValues.firstName,
+              lastName: formValues.lastName,
+              phone: formValues.phone,
+            },
+            {
+              content_name: 'Rideshare Claim',
+              content_category: 'Claim Submission',
+              status: 'Qualified'
+            }
+          );
           
           // Add a short delay before showing success screen
           setTimeout(() => {
@@ -488,30 +500,6 @@
           console.log("[MOBILE DEBUG] Step changed to 5 (final) despite API error");
         }, 2000);
       }
-=======
-      // Simulate processing time
-      setTimeout(() => {
-        setIsLoading(false);
-        setCurrentStep(5);
-        
-        // Track successful claim submission with both client and server-side tracking
-        trackEventWithRedundancy(
-          events.LEAD, 
-          {
-            firstName: formValues.firstName,
-            lastName: formValues.lastName,
-            phone: formValues.phone,
-          },
-          {
-            content_name: 'Rideshare Claim',
-            content_category: 'Claim Submission',
-            status: 'Qualified'
-          }
-        );
-        
-      }, 5000);
-      
->>>>>>> 5c9c58ec
     } catch (error) {
       console.error('Error in submitStep3:', error);
       setFormError("An unexpected error occurred. Please try again.");
