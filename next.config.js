/** @type {import('next').NextConfig} */
const nextConfig = {
  reactStrictMode: true,
  swcMinify: true,
  images: {
    domains: ['randomuser.me'],
    deviceSizes: [640, 750, 828, 1080, 1200, 1920, 2048],
    imageSizes: [16, 32, 48, 64, 96, 128, 256, 384],
    formats: ['image/webp'],
  },
  // Enable static exports for improved performance
  output: 'standalone',
  // Remove standalone output as it might cause issues with Amplify
  // Remove onDemandEntries as it's not needed for production
  poweredByHeader: false,
  
  // Security headers with ad-compatible CSP
  async headers() {
    return [
      {
        source: '/:path*',
        headers: [
          {
            key: 'X-DNS-Prefetch-Control',
            value: 'on',
          },
          {
            key: 'Strict-Transport-Security',
            value: 'max-age=31536000; includeSubDomains',
          },
          {
            key: 'X-XSS-Protection',
            value: '1; mode=block',
          },
          {
            key: 'X-Frame-Options',
            value: 'SAMEORIGIN',
          },
          {
            key: 'X-Content-Type-Options',
            value: 'nosniff',
          },
          {
            key: 'Referrer-Policy',
            value: 'strict-origin-when-cross-origin',
          },
          {
            key: 'Content-Security-Policy',
<<<<<<< HEAD
            value: [
              "default-src 'self'",
              "script-src 'self' 'unsafe-eval' 'unsafe-inline' https://*.facebook.com https://*.facebook.net https://*.google.com https://*.google-analytics.com https://*.googletagmanager.com https://*.tiktok.com https://*.tiktokcdn.com",
              "style-src 'self' 'unsafe-inline' https://*.facebook.com https://*.facebook.net https://*.google.com https://*.tiktok.com",
              "img-src 'self' data: blob: https://*.facebook.com https://*.facebook.net https://*.google.com https://*.google-analytics.com https://*.googletagmanager.com https://*.tiktok.com https://*.tiktokcdn.com https://randomuser.me",
              "font-src 'self' https://*.facebook.com https://*.facebook.net https://*.google.com https://*.tiktok.com",
              "connect-src 'self' https://*.facebook.com https://*.facebook.net https://*.google.com https://*.google-analytics.com https://*.googletagmanager.com https://*.tiktok.com https://*.tiktokcdn.com https://randomuser.me",
              "frame-src 'self' https://*.facebook.com https://*.facebook.net https://*.google.com https://*.tiktok.com",
              "media-src 'self' https://*.facebook.com https://*.facebook.net https://*.google.com https://*.tiktok.com",
              "object-src 'none'",
              "base-uri 'self'",
              "form-action 'self'",
              "frame-ancestors 'self' https://*.facebook.com https://*.facebook.net https://*.google.com https://*.tiktok.com",
              "block-all-mixed-content"
            ].join('; ')
=======
            value: "default-src 'self'; script-src 'self' 'unsafe-eval' 'unsafe-inline' https://api.trustedform.com https://connect.facebook.net; style-src 'self' 'unsafe-inline'; img-src 'self' data: blob: https://randomuser.me https://api.trustedform.com https://www.facebook.com; font-src 'self'; connect-src 'self' https://randomuser.me https://bnmcip8xp5.execute-api.us-east-1.amazonaws.com https://api.activeprosper.com;"
>>>>>>> 493d4b63
          },
          {
            key: 'Permissions-Policy',
            value: 'camera=(), microphone=(), geolocation=(), interest-cohort=()'
          },
          {
            key: 'Access-Control-Allow-Origin',
            value: '*'
          },
          {
            key: 'Access-Control-Allow-Methods',
            value: 'GET, POST, PUT, DELETE, OPTIONS'
          },
          {
            key: 'Access-Control-Allow-Headers',
            value: 'Content-Type, Authorization, X-Requested-With'
          }
        ],
      },
    ];
  },

  // Webpack optimization
  webpack: (config, { dev, isServer }) => {
    // Optimize CSS
    if (!dev && !isServer) {
      config.optimization.splitChunks.cacheGroups.styles = {
        name: 'styles',
        test: /\.(css|scss)$/,
        chunks: 'all',
        enforce: true,
      };
    }

    return config;
  },
};

// Log configuration for debugging
console.log('Next.js Config:', JSON.stringify(nextConfig, null, 2));

module.exports = nextConfig; <|MERGE_RESOLUTION|>--- conflicted
+++ resolved
@@ -46,14 +46,13 @@
           },
           {
             key: 'Content-Security-Policy',
-<<<<<<< HEAD
             value: [
               "default-src 'self'",
-              "script-src 'self' 'unsafe-eval' 'unsafe-inline' https://*.facebook.com https://*.facebook.net https://*.google.com https://*.google-analytics.com https://*.googletagmanager.com https://*.tiktok.com https://*.tiktokcdn.com",
+              "script-src 'self' 'unsafe-eval' 'unsafe-inline' https://*.facebook.com https://*.facebook.net https://*.google.com https://*.google-analytics.com https://*.googletagmanager.com https://*.tiktok.com https://*.tiktokcdn.com https://api.trustedform.com",
               "style-src 'self' 'unsafe-inline' https://*.facebook.com https://*.facebook.net https://*.google.com https://*.tiktok.com",
-              "img-src 'self' data: blob: https://*.facebook.com https://*.facebook.net https://*.google.com https://*.google-analytics.com https://*.googletagmanager.com https://*.tiktok.com https://*.tiktokcdn.com https://randomuser.me",
+              "img-src 'self' data: blob: https://*.facebook.com https://*.facebook.net https://*.google.com https://*.google-analytics.com https://*.googletagmanager.com https://*.tiktok.com https://*.tiktokcdn.com https://randomuser.me https://api.trustedform.com https://www.facebook.com",
               "font-src 'self' https://*.facebook.com https://*.facebook.net https://*.google.com https://*.tiktok.com",
-              "connect-src 'self' https://*.facebook.com https://*.facebook.net https://*.google.com https://*.google-analytics.com https://*.googletagmanager.com https://*.tiktok.com https://*.tiktokcdn.com https://randomuser.me",
+              "connect-src 'self' https://*.facebook.com https://*.facebook.net https://*.google.com https://*.google-analytics.com https://*.googletagmanager.com https://*.tiktok.com https://*.tiktokcdn.com https://randomuser.me https://api.trustedform.com https://bnmcip8xp5.execute-api.us-east-1.amazonaws.com https://api.activeprosper.com",
               "frame-src 'self' https://*.facebook.com https://*.facebook.net https://*.google.com https://*.tiktok.com",
               "media-src 'self' https://*.facebook.com https://*.facebook.net https://*.google.com https://*.tiktok.com",
               "object-src 'none'",
@@ -62,9 +61,6 @@
               "frame-ancestors 'self' https://*.facebook.com https://*.facebook.net https://*.google.com https://*.tiktok.com",
               "block-all-mixed-content"
             ].join('; ')
-=======
-            value: "default-src 'self'; script-src 'self' 'unsafe-eval' 'unsafe-inline' https://api.trustedform.com https://connect.facebook.net; style-src 'self' 'unsafe-inline'; img-src 'self' data: blob: https://randomuser.me https://api.trustedform.com https://www.facebook.com; font-src 'self'; connect-src 'self' https://randomuser.me https://bnmcip8xp5.execute-api.us-east-1.amazonaws.com https://api.activeprosper.com;"
->>>>>>> 493d4b63
           },
           {
             key: 'Permissions-Policy',
